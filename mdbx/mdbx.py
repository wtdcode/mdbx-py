--- conflicted
+++ resolved
@@ -838,7 +838,6 @@
     MDBX_PREV = enum.auto()
 
     # \ref MDBX_DUPSORT -only: Position at previous data item of current key.
-<<<<<<< HEAD
     MDBX_PREV_DUP = enum.auto()
 
     # Position at last data item of previous key
@@ -856,25 +855,6 @@
     # \ref MDBX_DUPFIXED -only: Position at previous page and return up to
     # a page of duplicate data items.
     MDBX_PREV_MULTIPLE = enum.auto()
-=======
-    MDBX_PREV_DUP = 13
-
-    # Position at last data item of previous key
-    MDBX_PREV_NODUP = 14
-
-    # Position at specified key
-    MDBX_SET = 15
-
-    # Position at specified key, return both key and data
-    MDBX_SET_KEY = 16
-
-    # Position at first key greater than or equal to specified key.
-    MDBX_SET_RANGE = 17
-
-    # \ref MDBX_DUPFIXED -only: Position at previous page and return up to
-    # a page of duplicate data items.
-    MDBX_PREV_MULTIPLE = 18
->>>>>>> 37b6f349
 
     # Position at first key-value pair greater than or equal to specified
     # return both key and data, and the return code depends on a exact match.
@@ -887,7 +867,6 @@
     # i.e. for a pairs/tuples of a key and an each data value of duplicates.
     # Returns \ref MDBX_SUCCESS if key-value pair found exactly and
     # \ref MDBX_RESULT_TRUE if the next pair was returned.
-<<<<<<< HEAD
     MDBX_SET_LOWERBOUND = enum.auto()
 
     # Positions cursor at first key-value pair greater than specified,
@@ -931,9 +910,6 @@
     # duplicate data items from current cursor position. Move cursor to prepare
     # for \ref MDBX_NEXT_MULTIPLE. \see MDBX_GET_MULTIPLE
     MDBX_SEEK_AND_GET_MULTIPLE = enum.auto()
-=======
-    MDBX_SET_LOWERBOUND = 19
->>>>>>> 37b6f349
 
 
 class MDBXError(enum.IntFlag):
@@ -3721,13 +3697,9 @@
 _lib.mdbx_is_dirty.restype = ctypes.c_int
 
 _lib.mdbx_txn_straggler.argtypes = [
-<<<<<<< HEAD
     ctypes.POINTER(MDBXTXN),
     ctypes.POINTER(ctypes.c_int),
 ]
-_lib.mdbx_txn_straggler.restype = ctypes.c_int
-=======
-    ctypes.POINTER(MDBXTXN), ctypes.POINTER(ctypes.c_int)]
 _lib.mdbx_txn_straggler.restype = ctypes.c_int
 
 _lib.mdbx_dbi_sequence.argtypes = [
@@ -3736,5 +3708,4 @@
     ctypes.POINTER(ctypes.c_uint64),
     ctypes.c_uint64,
 ]
-_lib.mdbx_dbi_sequence.restype = ctypes.c_int
->>>>>>> 37b6f349
+_lib.mdbx_dbi_sequence.restype = ctypes.c_int