import unittest
import tempfile
import shutil
from pathlib import Path
from mdbx import Env, MDBXDBFlags
import struct


class MDBXIterTest(unittest.TestCase):

    def setUp(self) -> None:
        self._folder = tempfile.TemporaryDirectory()
        self._folder_path = Path(self._folder.name)
        return super().setUp()

    def test_iters(self) -> None:
        expected = []
        for i in range(10):
            if i == 1:
                continue
            expected.append((struct.pack(">I", i), struct.pack(">I", 10 - i)))
        with Env(self._folder_path.absolute().as_posix()) as env:
            with env.rw_transaction() as txn:
                with txn.open_map() as dbi:
                    for k, v in expected:
                        dbi.put(txn, k, v)
                    txn.commit()

            with env.ro_transaction() as txn:
                with txn.cursor(None) as cur:
                    k, v = cur.first()
                    self.assertEqual((k, v), expected[0])
                    k, v = cur.last()
                    self.assertEqual((k, v), expected[-1])

                with txn.cursor(None) as cur:
                    vals = [(k, v) for k, v in cur.iter()]
                    self.assertEqual(vals, expected)

                with txn.cursor(None) as cur:
                    vals = [(k, v) for k, v in cur.iter(start_key=struct.pack(">I", 4))]
                    self.assertEqual(vals, expected[3:])

    def test_iters_dup(self) -> None:
        expected = []
        for i in range(10):
            if i == 1:
                continue
            dups = [struct.pack(">I", x) for x in range(5)]
            expected.append((struct.pack(">I", i), tuple(dups)))

        with Env(self._folder_path.absolute().as_posix(), maxdbs=2) as env:
            with env.rw_transaction() as txn:
                with txn.create_map("test", MDBXDBFlags.MDBX_DUPSORT) as dbi:
                    for k, dups in expected:
                        for d in dups:
                            dbi.put(txn, k, d)
                    txn.commit()

            with env.ro_transaction() as txn:
                with txn.cursor("test") as cur:
                    k, v = cur.first()
                    self.assertEqual((k, v), (expected[0][0], expected[0][1][0]))
                    v = cur.first_dup()
                    self.assertEqual(v, expected[0][1][0])
                    v = cur.last_dup()
                    self.assertEqual(v, expected[0][1][-1])
                    k, v = cur.last()
                    self.assertEqual((k, v), (expected[-1][0], expected[-1][1][-1]))
                    v = cur.first_dup()
                    self.assertEqual(v, expected[-1][1][0])
                    v = cur.last_dup()
                    self.assertEqual(v, expected[-1][1][-1])

                with txn.cursor("test") as cur:
                    vals = []
                    for row in cur.iter_dupsort_rows():
                        row_vals = {}
                        for k, v in row:
                            if k not in row_vals:
                                row_vals[k] = []
                            row_vals[k].append(v)
                        self.assertEqual(len(row_vals), 1)
                        vals.append(
                            (
                                list(row_vals.keys())[0],
                                tuple(list(row_vals.values())[0]),
                            )
                        )
                    self.assertEqual(vals, expected)

                with txn.cursor("test") as cur:
                    vals = [(k, v) for k, v in cur.iter_dupsort()]
                    expected = [(x, dup) for x, dups in expected for dup in dups]
                    self.assertEqual(vals, expected)

<<<<<<< HEAD
    def tearDown(self) -> None:
=======
    def test_sequence(self) -> None:
        with Env(self._folder_path.absolute().as_posix()) as env:
            with env.ro_transaction() as txn:
                with txn.open_map() as dbi:
                    self.assertEqual(dbi.get_sequence(txn, 0), 0)

            with env.rw_transaction() as txn:
                with txn.open_map() as dbi:
                    self.assertEqual(dbi.get_sequence(txn, 1), 0)
                    self.assertEqual(dbi.get_sequence(txn, 1), 1)
                txn.abort()

            with env.ro_transaction() as txn:
                with txn.open_map() as dbi:
                    self.assertEqual(dbi.get_sequence(txn, 0), 0)

            with env.rw_transaction() as txn:
                with txn.open_map() as dbi:
                    self.assertEqual(dbi.get_sequence(txn, 1), 0)
                    self.assertEqual(dbi.get_sequence(txn, 1), 1)
                txn.commit()

            with env.ro_transaction() as txn:
                with txn.open_map() as dbi:
                    self.assertEqual(dbi.get_sequence(txn, 0), 2)

    def tearDown(self):
>>>>>>> 37b6f349
        del self._folder
        shutil.rmtree(self._folder_path, ignore_errors=True)
        return super().tearDown()


if __name__ == "__main__":
    unittest.main()<|MERGE_RESOLUTION|>--- conflicted
+++ resolved
@@ -94,9 +94,6 @@
                     expected = [(x, dup) for x, dups in expected for dup in dups]
                     self.assertEqual(vals, expected)
 
-<<<<<<< HEAD
-    def tearDown(self) -> None:
-=======
     def test_sequence(self) -> None:
         with Env(self._folder_path.absolute().as_posix()) as env:
             with env.ro_transaction() as txn:
@@ -124,7 +121,6 @@
                     self.assertEqual(dbi.get_sequence(txn, 0), 2)
 
     def tearDown(self):
->>>>>>> 37b6f349
         del self._folder
         shutil.rmtree(self._folder_path, ignore_errors=True)
         return super().tearDown()
